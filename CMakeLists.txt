--- conflicted
+++ resolved
@@ -14,8 +14,6 @@
 option (BUILD_CONTROLLER "Build EasyMesh controller" ON)
 
 option(BUILD_SHARED_LIBS "Build shared libraries (.so) instead of static ones (.a)" ON)
-<<<<<<< HEAD
-=======
 option(BUILD_FULL_STATIC "Build full static executable (links library dependencies as static)" OFF)
 
 if (BUILD_FULL_STATIC)
@@ -24,7 +22,6 @@
         set (BUILD_SHARED_LIBS "OFF")
      endif()
 endif()
->>>>>>> 74b88f8b
 
 ## Generic checks and defaults
 
@@ -80,22 +77,6 @@
     set(CMAKE_C_FLAGS_RELEASE "${CMAKE_C_FLAGS_RELEASE} -fstack-protector")
 endif()
 
-<<<<<<< HEAD
-#CHECK!
-if(NOT BUILD_SHARED_LIBS)
-    set(CMAKE_C_FLAGS "${CMAKE_C_FLAGS} -static " CACHE STRING "" FORCE)
-    set(CMAKE_CXX_FLAGS "${CMAKE_CXX_FLAGS}  -static " CACHE STRING "" FORCE)
-
-    #strip
-    #set(CMAKE_C_FLAGS_RELEASE "${CMAKE_C_FLAGS_RELEASE} -s")
-    #set(CMAKE_CXX_FLAGS_RELEASE "${CMAKE_CXX_FLAGS_RELEASE} -s")
-
-    set(CMAKE_CXX_STANDARD_LIBRARIES "${CMAKE_CXX_STANDARD_LIBRARIES} -static-libgcc -static-libstdc++ -ldl ")
-
-    #Force to use all static libraries. Can this be done in a different way?
-    set(CMAKE_LINK_SEARCH_START_STATIC 1)
-    set(CMAKE_FIND_LIBRARY_SUFFIXES ".a")
-=======
 if(NOT BUILD_SHARED_LIBS)
     #strip for Release
     set(CMAKE_C_FLAGS_RELEASE "${CMAKE_C_FLAGS_RELEASE} -s")
@@ -107,7 +88,6 @@
         set(CMAKE_LINK_SEARCH_START_STATIC 1)
         set(CMAKE_FIND_LIBRARY_SUFFIXES ".a")
     endif()
->>>>>>> 74b88f8b
 else()
     add_definitions(-DBUILD_SHARED_LIBS)
 endif()
