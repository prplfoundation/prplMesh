--- conflicted
+++ resolved
@@ -252,15 +252,9 @@
 
     The entity is defined from the name of the container, the rest is derived from that.
     '''
-<<<<<<< HEAD
-
     def __init__(self, name: str, is_controller: bool = False,
                  compose: bool = False):
-=======
-    # NOTE: name arg can be also extracted from the device class itself, but test_flows.py
-    # don't have it. We can remove this arg as soon, as we drop test_flows.py
-    def __init__(self, name: str, device: None = None, is_controller: bool = False):
->>>>>>> 603bf8ee
+
         self.name = name
         self.bridge_name = 'br-lan'
         if device:
@@ -289,14 +283,7 @@
                 device_ip = re.search(
                     r'inet (?P<ip>[0-9.]+)', device_ip_output.decode('utf-8')).group('ip')
         else:
-<<<<<<< HEAD
             device_ip = name
-=======
-            device_ip_output = self.command(
-                'ip', '-f', 'inet', 'addr', 'show', self.bridge_name)
-            device_ip = re.search(r'inet (?P<ip>[0-9.]+)',
-                                  device_ip_output.decode('utf-8')).group('ip')
->>>>>>> 603bf8ee
 
         ucc_socket = UCCSocket(device_ip, ucc_port)
         mac = ucc_socket.dev_get_parameter('ALid')
