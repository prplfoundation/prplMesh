#!/usr/bin/env python3
#
# Launch the test suite using docker and docker-compose. This script wraps
# the creation of the bridge(s) to be able to connect external devices with
# the docker network, launching the service for boardfarm.
#
# As this script is run outside containers, it does not use anything apart
# from Python 3.5 (will work on later versions but only uses 3.5 features)
#
# The best way to make sure no Python 3.5+ features are used is running the
# script with a Python 3.5.0 interpreter. Compile it from:
#
# https://www.python.org/ftp/python/3.5.0/Python-3.5.0.tgz
#
# Also, when calling a function look for 'New in version 3.X' where X > 5
#
from __future__ import print_function  # To check for python2 or < 3.5 execution
import argparse
import fcntl
<<<<<<< HEAD
import getpass
import grp
=======
>>>>>>> 927bda04
import os
import sys
from subprocess import Popen, PIPE


if not (sys.version_info.major == 3 and sys.version_info.minor >= 5):
    print("This script requires Python 3.5 or higher!")
    print("You are using Python {}.{}.".format(sys.version_info.major, sys.version_info.minor))
    sys.exit(1)


def check_docker_versions():
    DOCKER_MAJOR = 19
    DC_MAJOR = 1
    DC_MINOR = 25
    docker_version  = os.popen('docker --version').read().split(' ')[2]
    docker_major = int(docker_version.split('.')[0])
    if docker_major < DOCKER_MAJOR:
        fmt = "This script requires docker {}.0 or higher"
        print(fmt.format(DOCKER_MAJOR))
        print("You are usng version {}".format(docker_version))
        sys.exit(1)
    dc_version = os.popen('docker-compose --version').read().split(' ')[2]
    dc_major = int(dc_version.split('.')[0])
    dc_minor = int(dc_version.split('.')[1])
    if dc_major < DC_MAJOR:
        fmt = "This script requires docker-compose {}.{} or higher"
        print(fmt.format(DC_MAJOR, DC_MINOR))
        print("You are usng version {}".format(dc_version))
        sys.exit(1)
    if dc_minor < DC_MINOR:
        fmt = "This script requires docker-compose {}.{} or higher"
        print(fmt.format(DC_MAJOR, DC_MINOR))
        print("You are usng version {}".format(dc_version))
        sys.exit(1)


class Services:
    def __init__(self):
        scriptdir = os.path.dirname(os.path.realpath(__file__))
        os.chdir(scriptdir)
        self.rootdir = os.path.dirname(scriptdir)
        print(self.rootdir)

    def _setNonBlocking(fd):
        """
        Set the file description of the given file descriptor to non-blocking.
        """
        flags = fcntl.fcntl(fd, fcntl.F_GETFL)
        flags = flags | os.O_NONBLOCK
        fcntl.fcntl(fd, fcntl.F_SETFL, flags)

    def dc(self, args, interactive=False):
        params = ['docker-compose', '-f',
                  'tools/docker/boardfarm-ci/docker-compose.yml']
        params += args
        local_env = os.environ
        local_env['ROOT_DIR'] = self.rootdir
<<<<<<< HEAD
        docker_gid = grp.getgrnam('docker')[2]
        # local_env['CURRENT_UID']= str(os.getuid()) + ':' + str(docker_gid)
        local_env['CURRENT_ID']= str(os.getuid())
        # local_env['USER']= getpass.getuser() 
=======
        local_env['CURRENT_UID']= str(os.getuid()) + ':' + str(os.getgid())
>>>>>>> 927bda04
        if not interactive:
            proc = Popen(params, stdout=PIPE, stderr=PIPE)
            for line in proc.stdout:
                print(line.decode(), end='')
            proc.stdout.close()
        else:
            proc = Popen(params)
        return_code = proc.wait()
        return return_code


if __name__ == '__main__':
    check_docker_versions()
    parser = argparse.ArgumentParser(description='Dockerized test launcher')
    parser.add_argument('--test', dest='test', type=str, help='Test to be run')
    parser.add_argument('--clean', dest='clean', action='store_true',
                        help='Clean containers images and networks')
    parser.add_argument('--shell', dest='shell', action='store_true',
                        help='Run a shell on the bf container')
    args = parser.parse_args()
    services = Services()
    if args.clean:
        services.dc(['down', '--remove-orphans', '--rmi', 'all'])
    elif args.shell:
        rc = services.dc(['run', '--service-ports', '--entrypoint',
                          '/bin/bash', 'boardfarm'], interactive=True)
        if rc != 0:
            print('Return code !=0 -> {}'.format(rc))
    else:
        rc = services.dc(['up', 'boardfarm'])
        if rc != 0:
            print('Return code !=0 -> {}'.format(rc))
<|MERGE_RESOLUTION|>--- conflicted
+++ resolved
@@ -17,11 +17,8 @@
 from __future__ import print_function  # To check for python2 or < 3.5 execution
 import argparse
 import fcntl
-<<<<<<< HEAD
 import getpass
 import grp
-=======
->>>>>>> 927bda04
 import os
 import sys
 from subprocess import Popen, PIPE
@@ -80,14 +77,11 @@
         params += args
         local_env = os.environ
         local_env['ROOT_DIR'] = self.rootdir
-<<<<<<< HEAD
         docker_gid = grp.getgrnam('docker')[2]
         # local_env['CURRENT_UID']= str(os.getuid()) + ':' + str(docker_gid)
         local_env['CURRENT_ID']= str(os.getuid())
         # local_env['USER']= getpass.getuser() 
-=======
-        local_env['CURRENT_UID']= str(os.getuid()) + ':' + str(os.getgid())
->>>>>>> 927bda04
+        # local_env['CURRENT_UID']= str(os.getuid()) + ':' + str(os.getgid())
         if not interactive:
             proc = Popen(params, stdout=PIPE, stderr=PIPE)
             for line in proc.stdout:
