--- conflicted
+++ resolved
@@ -1654,11 +1654,7 @@
         code.append('')
         
         code += [
-<<<<<<< HEAD
-            'add_library(${PROJET_NAME} ${tlvf_sources})',
-=======
             'add_library(${PROJET_NAME} ${tlvf_sources})', 
->>>>>>> 74b88f8b
             'target_link_libraries(${PROJET_NAME} dl)',
             '', 
             '# set_target_properties(${PROJET_NAME} PROPERTIES VERSION "%s" SOVERSION "%s")' % (self.CMAKE_PROPERTIES_VERSION, self.CMAKE_SO_VERSION) ,
